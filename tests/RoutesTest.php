<?php

require_once dirname(__FILE__) . '/AbstractKleinTest.php';

class TestClass {
	static function GET($r, $r, $a) {
		echo 'ok';
	}
}

<<<<<<< HEAD
use \Klein\Klein;

class RoutesTest extends PHPUnit_Framework_TestCase {

	protected function setUp() {
		$_SERVER['SERVER_PROTOCOL'] = 'HTTP/1.1';
	}

	protected function assertOutputSame($expected, $callback, $message = '') {
	    ob_start();
	    call_user_func($callback);
	    $out = ob_get_contents();
	    ob_end_clean();
	    $this->assertSame($expected, $out, $message);
	}

	protected function loadExternalRoutes( Klein $app_context ) {
		$route_directory = __DIR__ . '/routes/';
		$route_files = scandir( $route_directory );
		$route_namespaces = array();

		foreach( $route_files as $file ) {
			if ( is_file( $route_directory . $file ) ) {
				$route_namespace = '/' . basename( $file, '.php' );
				$route_namespaces[] = $route_namespace;

				$app_context->with( $route_namespace, $route_directory . $file );
			}
		}

		return $route_namespaces;
	}

=======
class RoutesTest extends AbstractKleinTest {

	protected function setUp() {
		parent::setUp();

		$_SERVER['SERVER_PROTOCOL'] = 'HTTP/1.1';
	}

>>>>>>> bb3ea364
	public function testBasic() {
		$this->expectOutputString( 'x' );

		$klein = new Klein();

		$klein->respond( '/', function(){ echo 'x'; });
		$klein->respond( '/something', function(){ echo 'y'; });
		$klein->dispatch( '/' );
	}

	public function testCallable() {
		$this->expectOutputString( 'okok' );

		$klein = new Klein();

		$klein->respond( '/', array('TestClass', 'GET'));
		$klein->respond( '/', 'TestClass::GET');
		$klein->dispatch( '/' );
	}

	public function testAppReference() {
		$this->expectOutputString( 'ab' );

		$klein = new Klein();

		$klein->respond( '/', function($r, $r ,$a){ $a->state = 'a'; });
		$klein->respond( '/', function($r, $r ,$a){ $a->state .= 'b'; });
		$klein->respond( '/', function($r, $r ,$a){ print $a->state; });
		$klein->dispatch( '/' );
	}

	public function testCatchallImplicit() {
		$this->expectOutputString( 'b' );

		$klein = new Klein();

		$klein->respond( '/one', function(){ echo 'a'; });
		$klein->respond( function(){ echo 'b'; });
		$klein->respond( '/two', function(){ } );
		$klein->respond( '/three', function(){ echo 'c'; } );
		$klein->dispatch( '/two' );
	}

	public function testCatchallAsterisk() {
		$this->expectOutputString( 'b' );

		$klein = new Klein();

		$klein->respond( '/one', function(){ echo 'a'; } );
		$klein->respond( '*', function(){ echo 'b'; } );
		$klein->respond( '/two', function(){ } );
		$klein->respond( '/three', function(){ echo 'c'; } );
		$klein->dispatch( '/two' );
	}

	public function testCatchallImplicitTriggers404() {
		$this->expectOutputString("b404\n");

		$klein = new Klein();

		$klein->respond( function(){ echo 'b'; });
		$klein->respond( 404, function(){ echo "404\n"; } );
		$klein->dispatch( '/' );
	}

	public function testRegex() {
		$this->expectOutputString( 'z' );

		$klein = new Klein();

		$klein->respond( '@/bar', function(){ echo 'z'; });
		$klein->dispatch( '/bar' );
	}

	public function testRegexNegate() {
		$this->expectOutputString( "y" );

		$klein = new Klein();

		$klein->respond( '!@/foo', function(){ echo 'y'; });
		$klein->dispatch( '/bar' );
	}

	public function test404() {
		$this->expectOutputString("404\n");

		$klein = new Klein();

		$klein->respond( '/', function(){ echo 'a'; } );
		$klein->respond( 404, function(){ echo "404\n"; } );
		$klein->dispatch( '/foo' );
	}

	public function testParamsBasic() {
		$this->expectOutputString( 'blue' );

		$klein = new Klein();

		$klein->respond( '/[:color]', function($request){ echo $request->param('color'); });
		$klein->dispatch( '/blue' );
	}

	public function testParamsIntegerSuccess() {
		$this->expectOutputString( "string(3) \"987\"\n" );

		$klein = new Klein();

		$klein->respond( '/[i:age]', function($request){ var_dump( $request->param('age') ); });
		$klein->dispatch( '/987' );
	}

	public function testParamsIntegerFail() {
		$this->expectOutputString( '404 Code' );

		$klein = new Klein();

		$klein->respond( '/[i:age]', function($request){ var_dump( $request->param('age') ); });
		$klein->respond( '404', function(){ echo '404 Code'; } );
		$klein->dispatch( '/blue' );
	}

	public function testParamsAlphaNum() {
		$klein = new Klein();

		$klein->respond( '/[a:audible]', function($request){ echo $request->param('audible'); });

		$this->assertOutputSame( 'blue42',  function() use ($klein) { $klein->dispatch('/blue42'); });
		$this->assertOutputSame( '',        function() use ($klein) { $klein->dispatch('/texas-29'); });
		$this->assertOutputSame( '',        function() use ($klein) { $klein->dispatch('/texas29!'); });
	}

	public function testParamsHex() {
		$klein = new Klein();

		$klein->respond( '/[h:hexcolor]', function($request){ echo $request->param('hexcolor'); });

		$this->assertOutputSame( '00f',     function() use ($klein) { $klein->dispatch('/00f'); });
		$this->assertOutputSame( 'abc123',  function() use ($klein) { $klein->dispatch('/abc123'); });
		$this->assertOutputSame( '',        function() use ($klein) { $klein->dispatch('/876zih'); });
		$this->assertOutputSame( '',        function() use ($klein) { $klein->dispatch('/00g'); });
		$this->assertOutputSame( '',        function() use ($klein) { $klein->dispatch('/hi23'); });
	}

	public function test404TriggersOnce() {
		$this->expectOutputString( 'd404 Code' );

		$klein = new Klein();

		$klein->respond( function(){ echo "d"; } );
		$klein->respond( '404', function(){ echo '404 Code'; } );
		$klein->dispatch( '/notroute' );
	}

	public function testMethodCatchAll() {
		$this->expectOutputString( 'yup!123' );

		$klein = new Klein();

		$klein->respond( 'POST', null, function($request){ echo 'yup!'; });
		$klein->respond( 'POST', '*', function($request){ echo '1'; });
		$klein->respond( 'POST', '/', function($request){ echo '2'; });
		$klein->respond( function($request){ echo '3'; });
		$klein->dispatch( '/', 'POST' );
	}

	public function testLazyTrailingMatch() {
		$this->expectOutputString( 'this-is-a-title-123' );

		$klein = new Klein();

		$klein->respond( '/posts/[*:title][i:id]', function($request){
			echo $request->param('title')
				. $request->param('id');
		});
		$klein->dispatch( '/posts/this-is-a-title-123' );
	}

	public function testFormatMatch() {
		$this->expectOutputString( 'xml' );

		$klein = new Klein();

		$klein->respond( '/output.[xml|json:format]', function($request){
			echo $request->param('format');
		});
		$klein->dispatch( '/output.xml' );
	}

	public function testDotSeparator() {
		$this->expectOutputString( 'matchA:slug=ABCD_E--matchB:slug=ABCD_E--' );

		$klein = new Klein();

		$klein->respond('/[*:cpath]/[:slug].[:format]',   function($rq){ echo 'matchA:slug='.$rq->param("slug").'--';});
		$klein->respond('/[*:cpath]/[:slug].[:format]?',  function($rq){ echo 'matchB:slug='.$rq->param("slug").'--';});
		$klein->respond('/[*:cpath]/[a:slug].[:format]?', function($rq){ echo 'matchC:slug='.$rq->param("slug").'--';});
		$klein->dispatch("/category1/categoryX/ABCD_E.php");

		$this->assertOutputSame(
			'matchA:slug=ABCD_E--matchB:slug=ABCD_E--',
			function() use ($klein) { $klein->dispatch( '/category1/categoryX/ABCD_E.php' );}
		);
		$this->assertOutputSame(
			'matchB:slug=ABCD_E--',
			function() use ($klein) { $klein->dispatch( '/category1/categoryX/ABCD_E' );}
		);
	}

	public function testControllerActionStyleRouteMatch() {
		$this->expectOutputString( 'donkey-kick' );

		$klein = new Klein();

		$klein->respond( '/[:controller]?/[:action]?', function($request){
			echo $request->param('controller')
				. '-' . $request->param('action');
		});
		$klein->dispatch( '/donkey/kick' );
	}

	public function testRespondArgumentOrder() {
		$this->expectOutputString( 'abcdef' );

		$klein = new Klein();

		$klein->respond( function(){ echo 'a'; });
		$klein->respond( null, function(){ echo 'b'; });
		$klein->respond( '/endpoint', function(){ echo 'c'; });
		$klein->respond( 'GET', null, function(){ echo 'd'; });
		$klein->respond( array( 'GET', 'POST' ), null, function(){ echo 'e'; });
		$klein->respond( array( 'GET', 'POST' ), '/endpoint', function(){ echo 'f'; });
		$klein->dispatch( '/endpoint' );
	}

	public function testTrailingMatch() {
		$klein = new Klein();

		$klein->respond( '/?[*:trailing]/dog/?', function($request){ echo 'yup'; });

		$this->assertOutputSame( 'yup', function() use ($klein) { $klein->dispatch('/cat/dog'); });
		$this->assertOutputSame( 'yup', function() use ($klein) { $klein->dispatch('/cat/cheese/dog'); });
		$this->assertOutputSame( 'yup', function() use ($klein) { $klein->dispatch('/cat/ball/cheese/dog/'); });
		$this->assertOutputSame( 'yup', function() use ($klein) { $klein->dispatch('/cat/ball/cheese/dog'); });
		$this->assertOutputSame( 'yup', function() use ($klein) { $klein->dispatch('cat/ball/cheese/dog/'); });
		$this->assertOutputSame( 'yup', function() use ($klein) { $klein->dispatch('cat/ball/cheese/dog'); });
	}

	public function testTrailingPossessiveMatch() {
		$klein = new Klein();

		$klein->respond( '/sub-dir/[**:trailing]', function($request){ echo 'yup'; });

		$this->assertOutputSame( 'yup', function() use ($klein) { $klein->dispatch('/sub-dir/dog'); });
		$this->assertOutputSame( 'yup', function() use ($klein) { $klein->dispatch('/sub-dir/cheese/dog'); });
		$this->assertOutputSame( 'yup', function() use ($klein) { $klein->dispatch('/sub-dir/ball/cheese/dog/'); });
		$this->assertOutputSame( 'yup', function() use ($klein) { $klein->dispatch('/sub-dir/ball/cheese/dog'); });
	}

	public function testNSDispatch() {
		$klein = new Klein();

		$klein->with('/u', function () use ($klein) {
			$klein->respond('GET', '/?',     function ($request, $response) { echo "slash";   });
			$klein->respond('GET', '/[:id]', function ($request, $response) { echo "id"; });
		});
		$klein->respond(404, function ($request, $response) { echo "404"; });

		$this->assertOutputSame("slash",          function() use ($klein) { $klein->dispatch("/u");});
		$this->assertOutputSame("slash",          function() use ($klein) { $klein->dispatch("/u/");});
		$this->assertOutputSame("id",             function() use ($klein) { $klein->dispatch("/u/35");});
		$this->assertOutputSame("404",             function() use ($klein) { $klein->dispatch("/35");});
	}

	public function testNSDispatchExternal() {
		$klein = new Klein();

		$ext_namespaces = $this->loadExternalRoutes( $klein );

		$klein->respond(404, function ($request, $response) { echo "404"; });

		foreach ( $ext_namespaces as $namespace ) {
			$this->assertOutputSame('yup',  function() use ( $klein, $namespace ) { $klein->dispatch( $namespace . '/' ); });
			$this->assertOutputSame('yup',  function() use ( $klein, $namespace ) { $klein->dispatch( $namespace . '/testing/' ); });
		}
	}

	public function testNSDispatchExternalRerequired() {
		$klein = new Klein();

		$ext_namespaces = $this->loadExternalRoutes( $klein );

		$klein->respond(404, function ($request, $response) { echo "404"; });

		foreach ( $ext_namespaces as $namespace ) {
			$this->assertOutputSame('yup',  function() use ( $klein, $namespace ) { $klein->dispatch( $namespace . '/' ); });
			$this->assertOutputSame('yup',  function() use ( $klein, $namespace ) { $klein->dispatch( $namespace . '/testing/' ); });
		}
	}

	public function test405Routes() {
		$resultArray = array();

		$this->expectOutputString( '_' );

		$klein = new Klein();

		$klein->respond( function(){ echo '_'; });
		$klein->respond( 'GET', null, function(){ echo 'fail'; });
		$klein->respond( array( 'GET', 'POST' ), null, function(){ echo 'fail'; });
		$klein->respond( 405, function($a,$b,$c,$d,$methods) use ( &$resultArray ) {
			$resultArray = $methods;
		});
		$klein->dispatch( '/sure', 'DELETE' );

		$this->assertCount( 2, $resultArray );
		$this->assertContains( 'GET', $resultArray );
		$this->assertContains( 'POST', $resultArray );
	}

}<|MERGE_RESOLUTION|>--- conflicted
+++ resolved
@@ -8,41 +8,8 @@
 	}
 }
 
-<<<<<<< HEAD
 use \Klein\Klein;
 
-class RoutesTest extends PHPUnit_Framework_TestCase {
-
-	protected function setUp() {
-		$_SERVER['SERVER_PROTOCOL'] = 'HTTP/1.1';
-	}
-
-	protected function assertOutputSame($expected, $callback, $message = '') {
-	    ob_start();
-	    call_user_func($callback);
-	    $out = ob_get_contents();
-	    ob_end_clean();
-	    $this->assertSame($expected, $out, $message);
-	}
-
-	protected function loadExternalRoutes( Klein $app_context ) {
-		$route_directory = __DIR__ . '/routes/';
-		$route_files = scandir( $route_directory );
-		$route_namespaces = array();
-
-		foreach( $route_files as $file ) {
-			if ( is_file( $route_directory . $file ) ) {
-				$route_namespace = '/' . basename( $file, '.php' );
-				$route_namespaces[] = $route_namespace;
-
-				$app_context->with( $route_namespace, $route_directory . $file );
-			}
-		}
-
-		return $route_namespaces;
-	}
-
-=======
 class RoutesTest extends AbstractKleinTest {
 
 	protected function setUp() {
@@ -51,7 +18,6 @@
 		$_SERVER['SERVER_PROTOCOL'] = 'HTTP/1.1';
 	}
 
->>>>>>> bb3ea364
 	public function testBasic() {
 		$this->expectOutputString( 'x' );
 
