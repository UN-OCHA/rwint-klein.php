--- conflicted
+++ resolved
@@ -814,8 +814,6 @@
         };
     }
 }
-<<<<<<< HEAD
-=======
 
 class _Headers {
     public function header($key, $value = null) {
@@ -838,6 +836,3 @@
 }
 
 _Request::$_headers = _Response::$_headers = new _Headers;
-
-// vim:set et:
->>>>>>> 3067a42c
